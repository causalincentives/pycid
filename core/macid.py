--- conflicted
+++ resolved
@@ -10,7 +10,8 @@
 import copy
 import matplotlib.cm as cm
 from core.macid_base import MACIDBase
-from core.relevance_graph import RelevanceGraph, CondensedRelevanceGraph
+from core.relevance_graph import CondensedRelevanceGraph
+from core.cpd import DecisionDomain
 
 
 class MACID(MACIDBase):
@@ -106,13 +107,8 @@
         Return a list of all pure Nash equilbiria in a MACID subgame.
         - Each NE comes as a list of FunctionCPDs, one for each decision node in the MAID subgame.
         - If decisions_in_sg is not specified, this method finds all pure NE in the full MACID.
-<<<<<<< HEAD
-        - The MACID being operated on may already have functionCPDs for some optimised decision nodes, 
-        the CPDs for these decsion nodes remain fixed. 
-=======
         - If the MACID being operated on already has function CPDs for some decision nodes, it is 
         assumed that these have already been optimised and so these are not changed.
->>>>>>> 81ac6f61
         TODO: Check that the decisions in decisions_in_sg actually make up a MAID subgame
         """
         
@@ -141,35 +137,17 @@
         all_joint_policy_profiles_in_sg = list(itertools.product(*all_dec_decision_rules))
         decs_not_in_sg = [dec for dec in self.all_decision_nodes if dec not in decisions_in_sg]
 
-<<<<<<< HEAD
-        # if a partial policy profile is input, those decision rules should not change
-        if partial_policy_profile:
-            partial_profile_assigned = self.policy_profile_assignment(partial_policy_profile)
-            decs_already_optimised = [k for k, v in partial_profile_assigned.items() if v]
-            decs_to_be_randomised = [dec for dec in decs_not_in_sg if dec not in decs_already_optimised]
-        else:
-            decs_to_be_randomised = decs_not_in_sg
-=======
         # decision nodes that have already been optimised have FunctionCPDs.
         decs_already_optimised = [dec for dec in self.all_decision_nodes if not
                                   isinstance(self.get_cpds(dec), DecisionDomain)]
         decs_to_be_randomised = [dec for dec in decs_not_in_sg if dec not in decs_already_optimised]
->>>>>>> 81ac6f61
 
         # NE finder
         for pp in all_joint_policy_profiles_in_sg:
             for a in agents_in_sg:
 
-<<<<<<< HEAD
-                # create a fully mixed policy profile across decision nodes that
-                # have not already been optimised:
-                self.add_cpds(*pp)
-                if partial_policy_profile:
-                    self.add_cpds(*partial_policy_profile)
-=======
                 # create a fully mixed joint policy profile:
                 self.add_cpds(*pp)
->>>>>>> 81ac6f61
                 for d in decs_to_be_randomised:
                     self.impute_random_decision(d)
 
@@ -205,34 +183,9 @@
         for scc in reversed(crg.get_scc_topological_ordering()):
             extended_spes = []
             for partial_profile in spes:
-<<<<<<< HEAD
-                all_ne_in_sg = self.get_all_pure_ne_in_sg(dec_nodes_to_be_optimised, partial_profile)
-                for ne in all_ne_in_sg:
-                    extended_spes.append(partial_profile + list(ne))
-            spes = extended_spes
-        return spes
-=======
                 self.add_cpds(*partial_profile)
                 all_ne_in_sg = self.get_all_pure_ne_in_sg(scc)
                 for ne in all_ne_in_sg:
                     extended_spes.append(partial_profile + list(ne))
             spes = extended_spes
-        return spes
-
-    def copy_without_cpds(self) -> MACID:
-        """copy the MACID structure"""
-        return MACID(self.edges(),
-                     {agent: {'D': list(self.decision_nodes_agent[agent]),
-                              'U': list(self.utility_nodes_agent[agent])}
-                     for agent in self.agents})
-
-    def _get_color(self, node: str) -> Union[str, np.ndarray]:
-        """
-        Assign a unique colour with each new agent's decision and utility nodes
-        """
-        colors = cm.rainbow(np.linspace(0, 1, len(self.agents)))
-        if node in self.all_decision_nodes or node in self.all_utility_nodes:
-            return colors[[self.agents.index(self.whose_node[node])]]  # type: ignore
-        else:
-            return 'lightgray'  # chance node
->>>>>>> 81ac6f61
+        return spes