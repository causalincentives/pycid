--- conflicted
+++ resolved
@@ -95,11 +95,7 @@
         @lru_cache(maxsize=1000)
         def opt_policy(*pv: tuple) -> Any:
             nonlocal descendant_utility_nodes
-<<<<<<< HEAD
-            context: Dict[str, Any] = {p: pv[i] for i, p in enumerate(parents)}
-=======
             context : Dict[str, Any] = {p: pv[i] for i, p in enumerate(parents)}
->>>>>>> ee81dc63
             eu = []
             for d_idx in range(card):
                 context[d] = d_idx  # TODO should this be id2name[d_idx]?
