from __future__ import annotations

import itertools
import math
from functools import lru_cache
from typing import (
    Callable,
    Collection,
    Dict,
    Hashable,
    Iterable,
    Iterator,
    KeysView,
    List,
    Mapping,
    Optional,
    Sequence,
    Set,
    Tuple,
    Union,
)

import matplotlib.cm as cm
import networkx as nx
import numpy as np
from pgmpy.factors.discrete import TabularCPD
from pgmpy.inference.ExactInference import BeliefPropagation

from pycid.core.causal_bayesian_network import CausalBayesianNetwork, Relationship
from pycid.core.cpd import DecisionDomain, Outcome, StochasticFunctionCPD
from pycid.core.relevance_graph import RelevanceGraph

AgentLabel = Hashable  # Could be a TypeVar instead but that might be overkill


class MACIDBase(CausalBayesianNetwork):
    """Base structure of a Multi-Agent Causal Influence Diagram.

    Attributes
    ----------
    agent_decisions: The decision nodes of each agent.
        A dictionary mapping agent label => nodes labels.

    agent_utilities: The utility nodes of each agent.
        A dictionary mapping agent label => node labels.

    decision_agent: The agent owner of each decision node.
        A dictionary mapping decision node label => agent label.

    utility_agent: The agent owner of each utility node.
        A dictionary mapping utility node label => agent label.
    """

    class Model(CausalBayesianNetwork.Model):
        def __setitem__(
            self, variable: str, relationship: Union[Relationship, Sequence], sync_state_names: bool = False
        ) -> None:
            if isinstance(relationship, (DecisionDomain, Sequence)) and variable not in self.cbn.decisions:
                raise ValueError(f"trying to add DecisionDomain to non-decision node {variable}")
            super().__setitem__(variable, relationship, sync_state_names)

        def to_tabular_cpd(self, variable: str, relationship: Union[Relationship, Sequence[Outcome]]) -> TabularCPD:
            if isinstance(relationship, Sequence):
                return DecisionDomain(variable, self.cbn, relationship)
            else:
                return super().to_tabular_cpd(variable, relationship)

    def __init__(
        self,
        edges: Iterable[Tuple[str, str]],
        agent_decisions: Mapping[AgentLabel, Iterable[str]],
        agent_utilities: Mapping[AgentLabel, Iterable[str]],
    ):
        """Initialize a new MACIDBase instance.

        Parameters
        ----------
        edges: A set of directed edges. Each is a pair of node labels (tail, head).

        agent_decisions: The decision nodes of each agent.
            A mapping of agent label => nodes labels.

        agent_utilities: The utility nodes of each agent.
            A mapping of agent label => node labels.
        """
        super().__init__(edges=edges)

        self.agent_decisions = {agent: list(nodes) for agent, nodes in agent_decisions.items()}
        self.agent_utilities = {agent: list(nodes) for agent, nodes in agent_utilities.items()}

        self.decision_agent = {node: agent for agent, nodes in self.agent_decisions.items() for node in nodes}
        self.utility_agent = {node: agent for agent, nodes in self.agent_utilities.items() for node in nodes}

    @property
    def decisions(self) -> KeysView[str]:
        """The set of all decision nodes"""
        return self.decision_agent.keys()

    @property
    def utilities(self) -> KeysView[str]:
        """The set of all utility nodes"""
        return self.utility_agent.keys()

    @property
    def agents(self) -> KeysView[AgentLabel]:
        """The set of all agents"""
        return self.agent_utilities.keys()

    def make_decision(self, node: str, agent: AgentLabel = 0) -> None:
        """ "Turn a chance or utility node into a decision node."""
        self.make_chance(node)
        self.agent_decisions[agent].append(node)
        self.decision_agent[node] = agent
        cpd = self.get_cpds(node)
        if cpd and not isinstance(cpd, DecisionDomain):
<<<<<<< HEAD
            self.add_cpds(DecisionDomain(node, cpd.domain))
=======
            self.add_cpds(DecisionDomain(node, self, cpd.state_names[node]))
>>>>>>> b197f738

    def make_utility(self, node: str, agent: AgentLabel = 0) -> None:
        """ "Turn a chance or utility node into a decision node."""
        self.make_chance(node)
        self.agent_utilities[agent].append(node)
        self.utility_agent[node] = agent

    def make_chance(self, node: str) -> None:
        """Turn a decision node into a chance node."""
        if node not in self.nodes():
            raise KeyError(f"The node {node} is not in the (MA)CID")
        elif node in set(self.decisions):
            agent = self.decision_agent.pop(node)
            self.agent_decisions[agent].remove(node)
        elif node in set(self.utilities):
            agent = self.utility_agent.pop(node)
            self.agent_utilities[agent].remove(node)

    def add_cpds(self, *cpds: TabularCPD, **relationships: Union[Relationship, List[Outcome]]) -> None:
        super().add_cpds(*cpds, **relationships)

    def query(
        self, query: Iterable[str], context: Dict[str, Outcome], intervention: Dict[str, Outcome] = None
    ) -> BeliefPropagation:
        """Return P(query|context, do(intervention))*P(context | do(intervention)).

        Use factor.normalize to get p(query|context, do(intervention)).
        Use context={} to get P(query).

        Parameters
        ----------
        query: A set of nodes to query.

        context: Node values to condition upon. A dictionary mapping of node => outcome.

        intervention: Interventions to apply. A dictionary mapping node => outcome.
        """

        self._fix_lowercase_variables(context)
        for variable, outcome in context.items():
            if outcome not in self.get_cpds(variable).domain:
                raise ValueError(f"The outcome {outcome} is not in the domain of {variable}")

        intervention = intervention or {}

        # Check that strategically relevant decisions have a policy specified
        mech_graph = MechanismGraph(self)
        for intervention_var in intervention:
            for parent in self.get_parents(intervention_var):
                mech_graph.remove_edge(parent, intervention_var)
        for decision in self.decisions:
            for query_node in query:
                if mech_graph.is_active_trail(
                    decision + "mec", query_node, observed=list(context.keys()) + list(intervention.keys())
                ):
                    cpd = self.get_cpds(decision)
                    if not cpd:
                        raise ValueError(f"no DecisionDomain specified for {decision}")
                    elif isinstance(cpd, DecisionDomain):
                        raise ValueError(
                            f"P({query}|{context}, do({intervention})) depends on {decision}, but no policy imputed"
                        )

        return super().query(query, context, intervention)

    def expected_utility(
        self, context: Dict[str, Outcome], intervention: Dict[str, Outcome] = None, agent: AgentLabel = 0
    ) -> float:
        """Compute the expected utility of an agent for a given context and optional intervention

        For example:
        cid = get_minimal_cid()
        out = self.expected_utility({'D':1}) #TODO: give example that uses context

        Parameters
        ----------
        context: Node values to condition upon. A dictionary mapping of node => value.

        intervention: Interventions to apply. A dictionary mapping node => value.

        agent: Evaluate the utility of this agent.
        """
        return sum(self.expected_value(self.agent_utilities[agent], context, intervention=intervention))

    def get_valid_order(self, nodes: Optional[Iterable[str]] = None) -> List[str]:
        """Get a topological order of the specified set of nodes (this may not be unique).

        By default, a topological ordering of the decision nodes is given"""
        if not nx.is_directed_acyclic_graph(self):
            raise ValueError("A topological ordering of nodes can only be returned if the (MA)CID is acyclic")

        if nodes is None:
            nodes = self.decisions
        else:
            nodes = set(nodes)
            for node in nodes:
                if node not in self.nodes:
                    raise KeyError(f"{node} is not in the (MA)CID.")

        srt = [node for node in nx.topological_sort(self) if node in nodes]
        return srt

    def is_s_reachable(self, d1: Union[str, Iterable[str]], d2: Union[str, Iterable[str]]) -> bool:
        """
        Determine whether 'D2' is s-reachable from 'D1' (Koller and Milch, 2001)

        A node D2 is s-reachable from a node D1 in a MACID M if there is some utility node U ∈ U_D1 ∩ Desc(D1)
        such that if a new parent D2' were added to D2, there would be an active path in M from
        D2′ to U given Pa(D)∪{D}, where a path is active in a MAID if it is active in the same graph, viewed as a BN.

        """
        assert d2 in self.decisions
        return self.is_r_reachable(d1, d2)

    def is_r_reachable(self, decisions: Union[str, Iterable[str]], nodes: Union[str, Iterable[str]]) -> bool:
        """
        Determine whether (a set of) node(s) is r-reachable from decision in the (MA)CID.

        - A node 𝑉 is r-reachable from a decision 𝐷 ∈ 𝑫^𝑖 in a MAID, M = (𝑵, 𝑽, 𝑬),
        if a newly added parent 𝑉ˆ of 𝑉 satisfies 𝑉ˆ ̸⊥ 𝑼^𝑖 ∩ Desc_𝐷 | Fa_𝐷 .
        - If a node V is r-reachable from a decision D that means D strategically or probabilisticaly relies on V.
        """
        if isinstance(decisions, str):
            decisions = [decisions]
        if isinstance(nodes, str):
            nodes = [nodes]
        mg = MechanismGraph(self)
        for decision in decisions:
            for node in nodes:
                con_nodes = [decision] + self.get_parents(decision)
                agent_utilities = self.agent_utilities[self.decision_agent[decision]]
                for utility in set(agent_utilities).intersection(nx.descendants(self, decision)):
                    if mg.is_active_trail(node + "mec", utility, con_nodes):
                        return True
        return False

    def sufficient_recall(self, agent: Optional[AgentLabel] = None) -> bool:
        """
        Returns true if the agent has sufficient recall in the (MA)CID.

        Agent i in the (MA)CID has sufficient recall if the relevance graph
        restricted to contain only i's decision nodes is acyclic.

        If an agent is specified, sufficient recall is checked only for that agent.
        Otherwise, the check is done for all agents.
        """
        if agent is None:
            agents: Collection = self.agents
        elif agent not in self.agents:
            raise ValueError(f"There is no agent {agent}, in this (MA)CID")
        else:
            agents = [agent]

        for a in agents:
            rg = RelevanceGraph(self, self.agent_decisions[a])
            if not rg.is_acyclic():
                return False
        return True

    def pure_decision_rules(self, decision: str) -> Iterator[StochasticFunctionCPD]:
        """Return a list of the decision rules available at the given decision"""

        domain = self.get_cpds(decision).domain
        parents = self.get_parents(decision)
        parent_cardinalities = [self.get_cardinality(parent) for parent in parents]

        # We begin by representing each possible decision rule as a tuple of outcomes, with
        # one element for each possible decision context
        number_of_decision_contexts = int(np.product(parent_cardinalities))
        functions_as_tuples = itertools.product(domain, repeat=number_of_decision_contexts)

        def arg2idx(pv: Dict[str, Outcome]) -> int:
            """Convert a decision context into an index for the function list"""
            idx = 0
            for i, parent in enumerate(parents):
                name_to_no: Dict[Outcome, int] = self.get_cpds(parent).name_to_no[parent]
                idx += name_to_no[pv[parent.lower()]] * int(np.product(parent_cardinalities[:i]))
            assert 0 <= idx <= number_of_decision_contexts
            return idx

        for func_list in functions_as_tuples:

            def produce_function(early_eval_func_list: tuple = func_list) -> Callable:
                # using a default argument is a trick to get func_list to evaluate early
                return lambda **parent_values: early_eval_func_list[arg2idx(parent_values)]

            yield StochasticFunctionCPD(decision, produce_function(), self, domain=domain)

    def pure_policies(self, decision_nodes: Iterable[str]) -> Iterator[Tuple[StochasticFunctionCPD, ...]]:
        """
        Iterate over all of an agent's pure policies in this subgame.
        """
        possible_dec_rules = list(map(self.pure_decision_rules, decision_nodes))
        return itertools.product(*possible_dec_rules)

<<<<<<< HEAD
    def optimal_pure_policies(self, decisions: Iterable[str], rel_tol: float = 1e-9) -> List[Tuple[FunctionCPD, ...]]:
=======
    def optimal_pure_policies(
        self, decisions: Iterable[str], eps: float = 1e-8
    ) -> List[Tuple[StochasticFunctionCPD, ...]]:
>>>>>>> b197f738
        """Find all optimal policies for a given set of decisions.

        - All decisions must belong to the same agent.
        - rel_tol: is the relative tolerance. It is the amount of error allowed, relative to the larger
        absolute value of the two values it is comparing (the two utilities.)
        """
        if not decisions:
            return []
        decisions = set(decisions)
        try:
            (agent,) = {self.decision_agent[d] for d in decisions}
        except ValueError:
            raise ValueError("Decisions not all from the same agent")

        macid = self.copy()
        for d in macid.decisions:
            if (
                isinstance(macid.get_cpds(d), DecisionDomain)
                and not macid.is_s_reachable(decisions, d)
                and d not in decisions
            ):
                macid.impute_random_decision(d)

        optimal_policies = []
        max_utility = float("-inf")
        for policy in macid.pure_policies(decisions):
            macid.add_cpds(*policy)
            expected_utility = macid.expected_utility({}, agent=agent)
            if math.isclose(expected_utility, max_utility, rel_tol=rel_tol):
                optimal_policies.append(policy)
            elif expected_utility > max_utility:
                optimal_policies = [policy]
                max_utility = expected_utility
        return optimal_policies

    def optimal_pure_decision_rules(self, decision: str) -> List[StochasticFunctionCPD]:
        """
        Return a list of all optimal pure decision rules for a given decision
        """
        return [policy[0] for policy in self.optimal_pure_policies([decision])]

    def impute_random_decision(self, d: str) -> None:
        """Impute a random policy to the given decision node"""
<<<<<<< HEAD
        current_cpd = self.get_cpds(d)
        if current_cpd:
            sn = current_cpd.domain
        else:
=======
        try:
            domain = self.model.domain[d]
        except KeyError:
>>>>>>> b197f738
            raise ValueError(f"can't figure out domain for {d}, did you forget to specify DecisionDomain?")
        else:
            self.model[d] = StochasticFunctionCPD(
                d, lambda **pv: {outcome: 1 / len(domain) for outcome in domain}, self, domain, label="random_decision"
            )

    def impute_fully_mixed_policy_profile(self) -> None:
        """Impute a fully mixed policy profile - ie a random decision rule to all decision nodes"""
        for d in self.decisions:
            self.impute_random_decision(d)

    def remove_all_decision_rules(self) -> None:
        """Remove the decision rules from all decisions in the (MA)CID"""
        for d in self.decisions:
            cpd = self.get_cpds(d)
            if cpd is None:
                raise ValueError(f"decision {d} has not yet been assigned a domain.")
            elif isinstance(cpd, DecisionDomain):
                continue
            else:
                self.add_cpds(DecisionDomain(d, self, cpd.domain))

    def impute_optimal_decision(self, decision: str) -> None:
        """Impute an optimal policy to the given decision node"""
        # self.add_cpds(random.choice(self.optimal_pure_decision_rules(d)))
        self.impute_random_decision(decision)
<<<<<<< HEAD
        domain = self.get_cpds(decision).domain
=======
        domain = self.model.domain[decision]
>>>>>>> b197f738
        utility_nodes = self.agent_utilities[self.decision_agent[decision]]
        descendant_utility_nodes = list(set(utility_nodes).intersection(nx.descendants(self, decision)))
        copy = self.copy()  # using a copy "freezes" the policy so it doesn't adapt to future interventions

        @lru_cache(maxsize=1000)
        def opt_policy(**parent_values: Outcome) -> Outcome:
            eu = {}
            for d in domain:
                parent_values[decision] = d
                eu[d] = sum(copy.expected_value(descendant_utility_nodes, parent_values))
            return max(eu, key=eu.get)  # type: ignore

        self.add_cpds(StochasticFunctionCPD(decision, opt_policy, self, domain=domain, label="opt"))

    def impute_conditional_expectation_decision(self, decision: str, y: str) -> None:
        """Imputes a policy for decision = the expectation of y conditioning on d's parents"""
        # TODO: Move to analyze, as this is not really a core feature?
        copy = self.copy()

        @lru_cache(maxsize=1000)
        def cond_exp_policy(**pv: Outcome) -> float:
            if y.lower() in pv:
                return pv[y.lower()]  # type: ignore
            else:
                return copy.expected_value([y], pv)[0]

        self.add_cpds(StochasticFunctionCPD(decision, cond_exp_policy, self, label="cond_exp({})".format(y)))

    # Wrapper around DAG.active_trail_nodes to accept arbitrary iterables for observed.
    # Really, DAG.active_trail_nodes should accept Sets, especially since it does
    # inefficient membership checks on observed as a list.
    def active_trail_nodes(
        self, variables: Union[str, List[str], Tuple[str, ...]], observed: Optional[Iterable[str]] = None
    ) -> Dict[str, Set[str]]:
        return super().active_trail_nodes(variables, list(observed))  # type: ignore

    def copy_without_cpds(self) -> MACIDBase:
        """copy the MACIDBase object without its CPDs"""
        return MACIDBase(
            edges=self.edges(),
            agent_decisions=self.agent_decisions,
            agent_utilities=self.agent_utilities,
        )

    def _get_color(self, node: str) -> Union[np.ndarray, str]:
        """
        Assign a unique colour to each new agent's decision and utility nodes
        """
        agents = list(self.agents)
        colors = cm.rainbow(np.linspace(0, 1, len(agents)))
        try:
            agent = self.decision_agent[node]
        except KeyError:
            try:
                agent = self.utility_agent[node]
            except KeyError:
                agent = None
        if agent is not None:
            color: np.ndarray = colors[[agents.index(agent)]]
            return color
        else:
            return "lightgray"  # chance node

    def _get_shape(self, node: str) -> str:
        if node in self.decisions:
            return "s"
        elif node in self.utilities:
            return "D"
        else:
            return "o"


class MechanismGraph(MACIDBase):
    """A mechanism graph has an extra parent node+"mec" for each node"""

    def __init__(self, cid: MACIDBase):
        super().__init__(
            edges=cid.edges(),
            agent_decisions=cid.agent_decisions,
            agent_utilities=cid.agent_utilities,
        )

        for node in cid.nodes:
            if node[:-3] == "mec":
                raise ValueError("can't create a mechanism graph when node {node} already ends with mec")
            self.add_node(node + "mec")
            self.add_edge(node + "mec", node)
        # TODO: adapt the parameterization from cid as well<|MERGE_RESOLUTION|>--- conflicted
+++ resolved
@@ -113,11 +113,7 @@
         self.decision_agent[node] = agent
         cpd = self.get_cpds(node)
         if cpd and not isinstance(cpd, DecisionDomain):
-<<<<<<< HEAD
-            self.add_cpds(DecisionDomain(node, cpd.domain))
-=======
             self.add_cpds(DecisionDomain(node, self, cpd.state_names[node]))
->>>>>>> b197f738
 
     def make_utility(self, node: str, agent: AgentLabel = 0) -> None:
         """ "Turn a chance or utility node into a decision node."""
@@ -313,13 +309,9 @@
         possible_dec_rules = list(map(self.pure_decision_rules, decision_nodes))
         return itertools.product(*possible_dec_rules)
 
-<<<<<<< HEAD
-    def optimal_pure_policies(self, decisions: Iterable[str], rel_tol: float = 1e-9) -> List[Tuple[FunctionCPD, ...]]:
-=======
     def optimal_pure_policies(
-        self, decisions: Iterable[str], eps: float = 1e-8
+        self, decisions: Iterable[str], rel_tol: float = 1e-9
     ) -> List[Tuple[StochasticFunctionCPD, ...]]:
->>>>>>> b197f738
         """Find all optimal policies for a given set of decisions.
 
         - All decisions must belong to the same agent.
@@ -363,16 +355,9 @@
 
     def impute_random_decision(self, d: str) -> None:
         """Impute a random policy to the given decision node"""
-<<<<<<< HEAD
-        current_cpd = self.get_cpds(d)
-        if current_cpd:
-            sn = current_cpd.domain
-        else:
-=======
         try:
             domain = self.model.domain[d]
         except KeyError:
->>>>>>> b197f738
             raise ValueError(f"can't figure out domain for {d}, did you forget to specify DecisionDomain?")
         else:
             self.model[d] = StochasticFunctionCPD(
@@ -399,11 +384,7 @@
         """Impute an optimal policy to the given decision node"""
         # self.add_cpds(random.choice(self.optimal_pure_decision_rules(d)))
         self.impute_random_decision(decision)
-<<<<<<< HEAD
-        domain = self.get_cpds(decision).domain
-=======
         domain = self.model.domain[decision]
->>>>>>> b197f738
         utility_nodes = self.agent_utilities[self.decision_agent[decision]]
         descendant_utility_nodes = list(set(utility_nodes).intersection(nx.descendants(self, decision)))
         copy = self.copy()  # using a copy "freezes" the policy so it doesn't adapt to future interventions
