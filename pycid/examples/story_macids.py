import numpy as np
from pgmpy.factors.discrete import TabularCPD

from pycid.core.cpd import noisy_copy
from pycid.core.macid import MACID


def prisoners_dilemma() -> MACID:
    """MACIM representation of the canonical prisoner's dilemma.

    The prisoner's dilemma is a simultaneous symmetric two-player game
    with payoffs corresponding to the following normal form game -
    the row player is agent 1 and the column player is agent 2:

        +----------+----------+----------+
        |          |Cooperate | Defect   |
        +----------+----------+----------+
        |Cooperate | -1, -1   | -3, 0    |
        +----------+----------+----------+
        |  Defect  | 0, -3    | -2, -2   |
        +----------+----------+----------+

    This game has one pure NE: (defect, defect)
    """
    macid = MACID(
        [("D1", "U1"), ("D1", "U2"), ("D2", "U2"), ("D2", "U1")],
        agent_decisions={1: ["D1"], 2: ["D2"]},
        agent_utilities={1: ["U1"], 2: ["U2"]},
    )

    d1_domain = ["c", "d"]
    d2_domain = ["c", "d"]
    agent1_payoff = np.array([[-1, -3], [0, -2]])
    agent2_payoff = np.transpose(agent1_payoff)

    macid.add_cpds(
        D1=d1_domain,
        D2=d2_domain,
        U1=lambda D1, D2: agent1_payoff[d1_domain.index(D1), d2_domain.index(D2)],
        U2=lambda D1, D2: agent2_payoff[d1_domain.index(D1), d2_domain.index(D2)],
    )
    return macid


def battle_of_the_sexes() -> MACID:
    """MACIM representation of the battle of the sexes game.

    The battle of the sexes game (also known as Bach or Stravinsky)
    is a simultaneous symmetric two-player game with payoffs
    corresponding to the following normal form game -
    the row player is Female and the column player is Male:

        +----------+----------+----------+
        |          |Opera     | Football |
        +----------+----------+----------+
        |  Opera   | 3, 2     |   0, 0   |
        +----------+----------+----------+
        | Football | 0, 0     | 2, 3     |
        +----------+----------+----------+

    This game has two pure NE: (Opera, Opera) and (Football, Football)
    and 1 mixed NE: (0.4, 0.6), (0,6, 0.4)
    """
    macid = MACID(
        [("D_F", "U_F"), ("D_F", "U_M"), ("D_M", "U_M"), ("D_M", "U_F")],
        agent_decisions={"M": ["D_F"], "F": ["D_M"]},
        agent_utilities={"M": ["U_F"], "F": ["U_M"]},
    )

    d_f_domain = ["O", "F"]
    d_m_domain = ["O", "F"]
    agent_f_payoff = np.array([[3, 0], [0, 2]])
    agent_m_payoff = np.array([[2, 0], [0, 3]])

    macid.add_cpds(
        D_F=d_f_domain,
        D_M=d_m_domain,
        U_F=lambda D_F, D_M: agent_f_payoff[d_f_domain.index(D_F), d_m_domain.index(D_M)],
        U_M=lambda D_F, D_M: agent_m_payoff[d_f_domain.index(D_F), d_m_domain.index(D_M)],
    )
    return macid


def matching_pennies() -> MACID:
    """MACIM representation of the matching pennies game.

    The matching pennies game is a symmetric two-player game
    with payoffs corresponding to the following normal form game -
    the row player is agent 1 and the column player is agent 2:

        +----------+----------+----------+
        |          |Heads     | Tails    |
        +----------+----------+----------+
        |  Heads   | +1, -1   | -1, +1   |
        +----------+----------+----------+
        |  Tails   | -1, +1   | +1, -1   |
        +----------+----------+----------+

    This game has no pure NE, but has a mixed NE where
    each player chooses Heads or Tails with equal probability.
    """
    macid = MACID(
        [("D1", "U1"), ("D1", "U2"), ("D2", "U2"), ("D2", "U1")],
        agent_decisions={1: ["D1"], 2: ["D2"]},
        agent_utilities={1: ["U1"], 2: ["U2"]},
    )

    d1_domain = ["H", "T"]
    d2_domain = ["H", "T"]
    agent1_payoff = np.array([[1, -1], [-1, 1]])
    agent2_payoff = np.array([[-1, 1], [1, -1]])

    macid.add_cpds(
        D1=d1_domain,
        D2=d2_domain,
        U1=lambda D1, D2: agent1_payoff[d1_domain.index(D1), d2_domain.index(D2)],
        U2=lambda D1, D2: agent2_payoff[d1_domain.index(D1), d2_domain.index(D2)],
    )
    return macid


def taxi_competition() -> MACID:
    """MACIM representation of the Taxi Competition game.

    "Taxi Competition" is an example introduced in
    "Equilibrium Refinements for Multi-Agent Influence Diagrams: Theory and Practice"
    by Hammond, Fox, Everitt, Abate & Wooldridge, 2021:

                              D2
        +----------+----------+----------+
        |  taxi 1  | expensive|  cheap   |
        +----------+----------+----------+
        |expensive |     2    |   5      |
    D1  +----------+----------+----------+
        | cheap    |     3    |   1      |
        +----------+----------+----------+

                              D2
        +----------+----------+----------+
        |  taxi 2  | expensive|  cheap   |
        +----------+----------+----------+
        |expensive |     2    |   3      |
    D1  +----------+----------+----------+
        | cheap    |     5    |   1      |
        +----------+----------+----------+

    There are 3 pure strategy NE, 1 mixed strategy NE and 1 pure SPE.
    """
    macid = MACID(
        [("D1", "D2"), ("D1", "U1"), ("D1", "U2"), ("D2", "U2"), ("D2", "U1")],
        agent_decisions={1: ["D1"], 2: ["D2"]},
        agent_utilities={1: ["U1"], 2: ["U2"]},
    )

    d1_domain = ["e", "c"]
    d2_domain = ["e", "c"]
    agent1_payoff = np.array([[2, 5], [3, 1]])
    agent2_payoff = agent1_payoff.T

    macid.add_cpds(
        D1=d1_domain,
        D2=d2_domain,
        U1=lambda D1, D2: agent1_payoff[d1_domain.index(D1), d2_domain.index(D2)],
        U2=lambda D1, D2: agent2_payoff[d1_domain.index(D1), d2_domain.index(D2)],
    )
    return macid


def modified_taxi_competition() -> MACID:
    """Modifying the payoffs in the taxi competition example
    so that there is a tie break (if taxi 1 chooses to stop
    in front of the expensive hotel, taxi 2 is indifferent
    between their choices.)

    - There are now two SPNE

                              D2
        +----------+----------+----------+
        |  taxi 1  | expensive|  cheap   |
        +----------+----------+----------+
        |expensive |     2    |   5      |
    D1  +----------+----------+----------+
        | cheap    |     3    |   1      |
        +----------+----------+----------+

                              D2
        +----------+----------+----------+
        |  taxi 2  | expensive|  cheap   |
        +----------+----------+----------+
        |expensive |     2    |   3      |
    D1  +----------+----------+----------+
        | cheap    |     5    |   5      |
        +----------+----------+----------+

    """
    macid = MACID(
        [("D1", "D2"), ("D1", "U1"), ("D1", "U2"), ("D2", "U2"), ("D2", "U1")],
        agent_decisions={1: ["D1"], 2: ["D2"]},
        agent_utilities={1: ["U1"], 2: ["U2"]},
    )

    d1_domain = ["e", "c"]
    d2_domain = ["e", "c"]
    agent1_payoff = np.array([[2, 5], [3, 1]])
    agent2_payoff = np.array([[2, 3], [5, 5]])

    macid.add_cpds(
        D1=d1_domain,
        D2=d2_domain,
        U1=lambda D1, D2: agent1_payoff[d1_domain.index(D1), d2_domain.index(D2)],
        U2=lambda D1, D2: agent2_payoff[d1_domain.index(D1), d2_domain.index(D2)],
    )
    return macid


def robot_warehouse() -> MACID:
    r"""
    Implementation of AAMAS robot warehouse example

    - Robot 1 collects packages, and can choose to
    hurry or not (D1)
    - Hurrying can be quicker (Q) but lead to
    breakages (B)
    - Robot 2 tidies up, and can choose to repair
    (R) breakages or not (D2)
    - Conducting repairs can obstruct (O) robot 1
    - Robot 1 rewarded for speed and lack of
    breakages (U1), robot 2 is rewarded for things
    being in a state of repair (U2)

    """
    macid = MACID(
        [
            ("D1", "Q"),
            ("D1", "B"),
            ("Q", "U1"),
            ("B", "U1"),
            ("B", "R"),
            ("B", "D2"),
            ("D2", "R"),
            ("D2", "Ob"),
            ("Ob", "U1"),
            ("R", "U2"),
        ],
        agent_decisions={
            1: ["D1"],
            2: ["D2"],
        },
        agent_utilities={
            1: ["U1"],
            2: ["U2"],
        },
    )

    macid.add_cpds(
        D1=[0, 1],
        D2=[0, 1],
        Q=lambda D1: noisy_copy(D1, domain=[0, 1]),
        B=lambda D1: noisy_copy(D1, probability=0.3, domain=[0, 1]),
        R=lambda B, D2: int(not B or D2),
<<<<<<< HEAD
        O=lambda D2: noisy_copy(D2, probability=0.6, domain=[0, 1]),
        U1=lambda Q, B, O_: int(Q and not O_) - int(B),
=======
        Ob=lambda D2: noisy_copy(D2, probability=0.6, domain=[0, 1]),
        U1=lambda Q, B, Ob: int(Q and not Ob) - int(B),
>>>>>>> b9bb9554
        U2=lambda R: R,
    )
    return macid


def tree_doctor() -> MACID:
    macid = MACID(
        [
            ("PT", "E"),
            ("PT", "TS"),
            ("PT", "BP"),
            ("TS", "TDoc"),
            ("TS", "TDead"),
            ("TDead", "V"),
            ("TDead", "Tree"),
            ("TDoc", "TDead"),
            ("TDoc", "Cost"),
            ("TDoc", "BP"),
            ("BP", "V"),
        ],
        agent_decisions={0: ["PT", "BP"], 1: ["TDoc"]},
        agent_utilities={0: ["E", "V"], 1: ["Tree", "Cost"]},
    )

    return macid


def forgetful_movie_star() -> MACID:
    macid = MACID(
        [
            ("S", "D11"),
            ("S", "D12"),
            ("D2", "U2"),
            ("D2", "U11"),
            ("D11", "U2"),
            ("D11", "U11"),
            ("D11", "U12"),
            ("D12", "U12"),
        ],
        agent_decisions={1: ["D11", "D12"], 2: ["D2"]},
        agent_utilities={1: ["U11", "U12"], 2: ["U2"]},
    )
    return macid


def subgame_difference() -> MACID:
    macid = MACID(
        [
            ("N", "D1"),
            ("N", "U1_A"),
            ("N", "U2_A"),
            ("D1", "U1_A"),
            ("D1", "U2_A"),
            ("D1", "U1_B"),
            ("D1", "U2_B"),
            ("D1", "D2"),
            ("D2", "U1_B"),
            ("D2", "U2_B"),
        ],
        agent_decisions={1: ["D1"], 2: ["D2"]},
        agent_utilities={1: ["U1_A", "U1_B"], 2: ["U2_A", "U2_B"]},
    )
    return macid


def road_example() -> MACID:
    macid = MACID(
        [
            ("S1W", "B1W"),
            ("S1W", "U1W"),
            ("S1E", "B1E"),
            ("S1E", "U1E"),
            ("B1W", "U1W"),
            ("B1W", "U1E"),
            ("B1W", "B2E"),
            ("B1W", "U2W"),
            ("B1W", "B2W"),
            ("B1E", "U1E"),
            ("B1E", "U1W"),
            ("B1E", "B2E"),
            ("B1E", "U2E"),
            ("B1E", "B2W"),
            ("S2W", "B2W"),
            ("S2W", "U2W"),
            ("S2E", "B2E"),
            ("S2E", "U2E"),
            ("B2W", "U1W"),
            ("B2W", "U2W"),
            ("B2W", "U2E"),
            ("B2W", "B3E"),
            ("B2W", "U3W"),
            ("B2W", "B3W"),
            ("B2E", "U1E"),
            ("B2E", "U2E"),
            ("B2E", "U2W"),
            ("B2E", "B3E"),
            ("B2E", "U3E"),
            ("B2E", "B3W"),
            ("S3W", "B3W"),
            ("S3W", "U3W"),
            ("S3E", "B3E"),
            ("S3E", "U3E"),
            ("B3W", "U3W"),
            ("B3W", "U3E"),
            ("B3W", "U2W"),
            ("B3E", "U3E"),
            ("B3E", "U3W"),
            ("B3E", "U2E"),
        ],
        agent_decisions={
            "1W": ["B1W"],
            "1E": ["B1E"],
            "2W": ["B2W"],
            "2E": ["B2E"],
            "3W": ["B3W"],
            "3E": ["B3E"],
        },
        agent_utilities={
            "1W": ["U1W"],
            "1E": ["U1E"],
            "2W": ["U2W"],
            "2E": ["U2E"],
            "3W": ["U3W"],
            "3E": ["U3E"],
        },
    )

    return macid


def politician() -> MACID:
    macid = MACID(
        [("D1", "I"), ("T", "I"), ("T", "U2"), ("I", "D2"), ("R", "D2"), ("D2", "U1"), ("D2", "U2")],
        agent_decisions={1: ["D1"], 2: ["D2"]},
        agent_utilities={1: ["U1"], 2: ["U2"]},
    )
    return macid


def umbrella() -> MACID:
    macid = MACID(
        [("W", "F"), ("W", "A"), ("F", "UM"), ("UM", "A")],
        agent_decisions={1: ["UM"]},
        agent_utilities={1: ["A"]},
    )

    cpd_w = TabularCPD("W", 2, np.array([[0.6], [0.4]]))
    cpd_f = TabularCPD("F", 2, np.array([[0.8, 0.3], [0.2, 0.7]]), evidence=["W"], evidence_card=[2])
    cpd_a = TabularCPD(
        "A", 3, np.array([[0, 1, 1, 0], [1, 0, 0, 0], [0, 0, 0, 1]]), evidence=["W", "UM"], evidence_card=[2, 2]
    )
    macid.add_cpds(cpd_w, cpd_f, cpd_a, UM=[0, 1])
    return macid


def sequential() -> MACID:
    macid = MACID(
        [("D1", "U1"), ("D1", "U2"), ("D1", "D2"), ("D2", "U1"), ("D2", "U2")],
        agent_decisions={0: ["D1"], 1: ["D2"]},
        agent_utilities={0: ["U1"], 1: ["U2"]},
    )
    return macid


def signal() -> MACID:
    macid = MACID(
        [("X", "D1"), ("X", "U2"), ("X", "U1"), ("D1", "U2"), ("D1", "U1"), ("D1", "D2"), ("D2", "U1"), ("D2", "U2")],
        agent_decisions={0: ["D1"], 1: ["D2"]},
        agent_utilities={0: ["U1"], 1: ["U2"]},
    )
    cpd_x = TabularCPD("X", 2, np.array([[0.5], [0.5]]))

    u1_cpd_array = np.array(
        [
            [0, 0, 0, 0, 1, 0, 0, 0],
            [0, 0, 0, 1, 0, 0, 1, 0],
            [0, 1, 0, 0, 0, 0, 0, 0],
            [0, 0, 1, 0, 0, 1, 0, 0],
            [0, 0, 0, 0, 0, 0, 0, 1],
            [1, 0, 0, 0, 0, 0, 0, 0],
        ]
    )

    u2_cpd_array = np.array(
        [
            [0, 0, 0, 0, 1, 0, 0, 0],
            [0, 0, 0, 1, 0, 0, 1, 0],
            [0, 1, 0, 0, 0, 0, 0, 0],
            [0, 0, 1, 0, 0, 1, 0, 0],
            [0, 0, 0, 0, 0, 0, 0, 1],
            [1, 0, 0, 0, 0, 0, 0, 0],
        ]
    )

    cpd_u1 = TabularCPD("U1", 6, u1_cpd_array, evidence=["X", "D1", "D2"], evidence_card=[2, 2, 2])
    cpd_u2 = TabularCPD("U2", 6, u2_cpd_array, evidence=["X", "D1", "D2"], evidence_card=[2, 2, 2])

    macid.add_cpds(cpd_x, cpd_u1, cpd_u2, D1=[0, 1], D2=[0, 1])

    return macid


def triage() -> MACID:
    macid = MACID(
        [
            ("H1", "D1"),
            ("H1", "U1"),
            ("H2", "D2"),
            ("H2", "U2"),
            ("D1", "U1"),
            ("D1", "U2"),
            ("D1", "D3"),
            ("D1", "D4"),
            ("D1", "U3"),
            ("D1", "U4"),
            ("D2", "U1"),
            ("D2", "U2"),
            ("D2", "D4"),
            ("D2", "D3"),
            ("D2", "U3"),
            ("D2", "U4"),
            ("H3", "D3"),
            ("H3", "U3"),
            ("H4", "D4"),
            ("H4", "U4"),
            ("D3", "U3"),
            ("D3", "U4"),
            ("D3", "U1"),
            ("D3", "U2"),
            ("D4", "U3"),
            ("D4", "U4"),
            ("D4", "U1"),
            ("D4", "U2"),
            ("D3", "U5"),
            ("D3", "U6"),
            ("D4", "U5"),
            ("D4", "U6"),
            ("D1", "U5"),
            ("D1", "U6"),
            ("D2", "U5"),
            ("D2", "U6"),
            ("H5", "D5"),
            ("H5", "U5"),
            ("H6", "D6"),
            ("H6", "U6"),
            ("D1", "D5"),
            ("D1", "D6"),
            ("D2", "D5"),
            ("D2", "D6"),
            ("D3", "D5"),
            ("D3", "D6"),
            ("D4", "D5"),
            ("D4", "D6"),
            ("D5", "U3"),
            ("D5", "U4"),
            ("D5", "U1"),
            ("D5", "U2"),
            ("D5", "U5"),
            ("D5", "U6"),
            ("D6", "U3"),
            ("D6", "U4"),
            ("D6", "U1"),
            ("D6", "U2"),
            ("D6", "U5"),
            ("D6", "U6"),
        ],
        agent_decisions={
            1: ["D1"],
            2: ["D2"],
            3: ["D3"],
            4: ["D4"],
            5: ["D5"],
            6: ["D6"],
        },
        agent_utilities={
            1: ["U1"],
            2: ["U2"],
            3: ["U3"],
            4: ["U4"],
            5: ["U5"],
            6: ["U6"],
        },
    )

    return macid<|MERGE_RESOLUTION|>--- conflicted
+++ resolved
@@ -258,13 +258,8 @@
         Q=lambda D1: noisy_copy(D1, domain=[0, 1]),
         B=lambda D1: noisy_copy(D1, probability=0.3, domain=[0, 1]),
         R=lambda B, D2: int(not B or D2),
-<<<<<<< HEAD
-        O=lambda D2: noisy_copy(D2, probability=0.6, domain=[0, 1]),
-        U1=lambda Q, B, O_: int(Q and not O_) - int(B),
-=======
         Ob=lambda D2: noisy_copy(D2, probability=0.6, domain=[0, 1]),
         U1=lambda Q, B, Ob: int(Q and not Ob) - int(B),
->>>>>>> b9bb9554
         U2=lambda R: R,
     )
     return macid
